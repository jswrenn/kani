## Unreleased

<<<<<<< HEAD
### New Features

- Enabling the `hardware-rng` optional depndency (disabled by default) allows
  obtaining non-deterministic random seeds even in `no_std` environments
  provided the architecture is x86 or AMD64.

### Breaking Changes

- The version of the `rand` crate has been increased to 0.7.

### Bug Fixes

- `prop_assert!` and `prop_assume!` should now be usable in `no_std`
  environments.

### Other Notes

- `rusty_fork` has been bumped to 0.3.0, which adds support for a number of
  [new test flags](https://github.com/AltSysrq/rusty-fork/blob/master/CHANGELOG.md#improvements)
  when running forked tests.

- The `PassThrough` RNG algorithm now returns 0 instead of panicking when it
  runs out of entropy.

## 0.9.6

### Bug Fixes

- Fixed [#186](https://github.com/AltSysrq/proptest/issues/186),
  a Rust future-compatibility issue.

## 0.9.5

### Bug Fixes

- Fixed a Rust future-compatibility issue (https://github.com/rust-lang/rust/pull/65819).
=======
### New Additions

- Added missing `?Sized` bound to `B` on the implementation of
  `Arbitrary` for `std::borrow::Cow<'_, B>`.
>>>>>>> 9ae79023

## 0.9.4

### Bug Fixes

- The `unstable` feature one again works against the latest nightly.

### Performance Improvements

- Unions and the `prop_oneof!` combinator now generate value trees
  lazily.

  In previous versions of `proptest`, if a value tree for a
  union variant was generated, so would value trees for earlier
  variants -- as a result, union value tree generation was linear in the
  number of variants.

  In `proptest` 0.9.4 and above, value trees are only generated for
  union variants that are picked. Union value tree generation is now
  independent of the number of variants.

### Deprecations

- `TupleUnion` has been deprecated, and its implementation will be
  replaced by `LazyTupleUnion`'s in 0.10.0.

### Other Notes

- The return type of `prop_oneof!` has changed from `TupleUnion` to
  `LazyTupleUnion`. `prop_oneof!`'s return type is documented to not be
  stable, and that continues to be the case.

- Shrinking is now limited to four times as many iterations as configured
  number of test cases by default.

- `prop_assert_eq!` and `prop_assert_ne!` produce output more similar to the
  `assert_eq!` and `assert_ne!` macros. This should also make it easier to
  visually parse out the source location in the resulting messages.

## 0.9.3

This is a minor release to correct some packaging errors. The licence files are
now included in the files published to crates.io, and some unneeded files are
now excluded.

## 0.9.2

### New Additions

- Closures generated by `prop_compose!` are now `move`. This is not expected to
  cause any breakage since there is no way to successfully use a borrowing
  closure with that macro.

- There is now **highly experimental** support for building on Web Assembly.
  Refer to [the Proptest
  book](https://altsysrq.github.io/proptest-book/proptest/wasm.html) for build
  instructions.

### Other Notes

- Using proptest with the default `std` feature enabled, the `spin` crate is no
  longer brought in as a dependency.

- Using proptest with the `std` feature disabled, neither `spin` nor
  `lazy_static` are brought in as dependencies.

## 0.9.1

### New RNG Algorithm

Starting in this version, the default RNG algorithm has been changed from
XorShift to ChaCha since it produces higher-quality randomness. This may make
test case generation a bit slower but it avoids certain pathological cases that
the old generator had.

The old algorithm is still supported, and is used automatically when reading
old failure persistence files.

Note that this change also affects the internal representation of RNG seeds,
which affects the `FailurePersistence` trait which previously only supported
the seed representation for XorShift. This release maintains source
compatibility with 0.9.0 by providing defaults for the new methods which
delegate (when possible) to the old ones, but be aware that custom failure
persistence implementations using the old API will not function when using an
RNG other than XorShift.

To keep using the old algorithm, you can set the environment variable
`PROPTEST_RNG_ALGORITHM` to `xs` or set `Config.rng_algorithm` to
`RngAlgorithm::XorShift` in code.

Besides ChaCha, this version also adds a `PassThrough` RNG "algorithm" which
makes it possible to use an external source of entropy with Proptest.

### New Additions

- `TestRng` instances can be created with the `from_seed` function.

- `TestRunner` instances can be created with user-provided `TestRng`s.

- `TestRunner` now has a `deterministic()` constructor which uses the same RNG
  every time, to facilitate doing statistical tests on strategy outputs.

- There is now a work-around for a [compiler
  bug](https://github.com/rust-lang/rust/issues/52478) which prevents building
  with `-C link-dead-code`. Please see this issue for details:
  https://github.com/AltSysrq/proptest/issues/124

### Deprecations

- The `load_persisted_failures` and `save_persisted_failure` methods on the
  `FailurePersistence` trait have been deprecated and will be removed in
  0.10.0.

## 0.9.0

### Breaking Changes

- The minimum Rust version has been increased to 1.32.0.

- The version of the `rand` crate has been increased to 0.6.

- The `ValueFor` type alias (deprecated in 0.8.0) has been removed. Replace
  `ValueFor<S>` with `S::Value` or `<S as Strategy>::Value` as necessary.

- `From<SizeRange>` implementations converting a `SizeRange` back to various
  std types have been removed since they were of limited utility and had
  unclear or incorrect conversion properties.

- Many optional elements (such as trailing commas or function visibility
  modifiers) in certain macros could be specified more than once. The macros
  now accept at most one occurrence.

- Visibility modifiers inside `prop_compose` must no longer be enclosed in
  brackets. Unless other modifiers (e.g., `unsafe`) are also in use, simply
  removing the brackets is sufficient.

### New Additions

- Rust 2018 style macro imports are now supported.

- In a Rust 2018 crate, all the macros can be brought into scope with
  `import proptest::prelude::*;`.

- The proptest macros now accept trailing commas in more locations.

- Visibility modifiers can now be passed to `prop_compose!` without enclosing
  them in brackets. Unfortunately, the old way could not continue to be
  supported due to the way the `vis` macro matcher works.

### Nightly-only breakage

- The `nightly` feature, which was formerly required for using proptest with
  `#[no_std]`, has been removed. References to the feature can simply be
  deleted.

- When using the `unstable` feature and setting `default-features = false`, the
  `AtomicI64` and `AtomicU64` types are not supported unless the `atomic64bit`
  feature is enabled. This supports `no_std` usage on platforms which do not
  support atomic 64-bit operations.

### Other Notes

- Generated strings are now much more likely to contain right-to-left override
  characters.

- Most of the crate-level documentation has been relocated to the [Proptest
  Book](https://altsysrq.github.io/proptest-book/proptest/index.html).

## 0.8.7

### New Additions

- Add `max_shrink_iters` and `max_shrink_time` options to test configuration to
  allow capping the resources expended on shrinking test cases.

- Add `verbose` option to make proptest give details about what is happening as
  the test executes.

- When a failure is saved to the persistence file, the message now also
  includes the seed that was saved so that it can manually be added to the
  appropriate file should the test have run somewhere where the updated file is
  not accessible (for example, on a CI system).

### Bug Fixes

- `any::<SystemTime>()` now generates random values centred on the UNIX epoch
  rather than always producing the current time.

### Other Notes

- When using forking, proptest will now detect conditions which cause the child
  process to crash without running any tests, and will fail quickly instead of
  respawning child processes.

## 0.8.6

### New Additions

- `Vec<S> where S: Strategy` is now itself a `Strategy` for producing
  fixed-size `Vec`s whose values are derived from the respective strategies.

- It is now possible to configure the test runner to cache test results to
  avoid spending time running identical tests. See `Config.result_cache`.

- Add `sample::Index`, a type for generating indices into runtime-sized slices
  and vectors.

- Add `sample::Selector`, a type for picking items out of dynamically-created
  iterables.

### Bug Fixes

- Fix panic when using `sample::subsequence` with an empty vector.

- Fix panic when using `sample::subsequence` with a size equal to the size of
  the input vector.

- Fix sampled bitset strategies on integers not allowing to generate exactly
  the same number of bits as the integer is wide.

### Other Notes

- Passing empty size ranges to functions requiring a non-empty size range now
  panic with an explicit message immediately rather than causing an arithmetic
  error when generating input values.

- There were a few cases where proptest would accept a `SizeRange` with an
  inclusive maximum value of `usize::MAX`. Size ranges are now always clamped
  to `usize::MAX - 1`.

## 0.8.5

### Bug Fixes

- Fix build when nightly features are enabled.

## 0.8.4

### Bug Fixes

- Nightly and no_std support work against latest nightly once again.

### New Additions

- Added `bits::bool_vec` for generating `Vec<bool>` as a bit set.

### Nightly-only breakage

- `impl Arbitrary for CollectionAllocErr` is temporarily removed pending it
  being available outside the `alloc` crate again.

- `bits::bitset` is no longer available without the `bit-set` feature (enabled
  by default), which is [not compatible with `#[no_std]`
  environments](https://github.com/contain-rs/bit-vec/pull/51).

## 0.8.3

### Bug Fixes

- Fix that regex-based string generation could transpose the order of a literal
  and a non-literal component.

## 0.8.2

### New Additions

- Macros which previously accepted `pattern in strategy` syntax to specify
  arguments now also accept `pattern: type` syntax as shorthand for
  `pattern in any::<type>()`.

- Closure-style `proptest!` invocation no longer requires the body to use block
  syntax.

- Closure-style `proptest!` invocation now accepts custom configurations.

## 0.8.1

### New Additions

- `proptest!` now has form that accepts a closure. See the documentation for
  the macro for more details.

### Bug Fixes

- Fix spurious warning about corrupt regression files. The files were not
  corrupt but the parser was failing to handle the blank line at the end.

- The `multiplex_alloc!` and `multiplex_core!` macros which were
  unintentionally exported in 0.8.0 are no longer exported. This is not
  considered a breaking change since they were not supposed to be accessible,
  and in any case would not have expanded into valid code in most other crates.

## 0.8.0

### New Additions

- A combinator `.prop_filter_map` has been added to `Strategy`.
  It is similar to `.filter_map` for `Iterator` in that it is the
  combination of `.prop_filter` and `.prop_map`.

- `i128` and `u128` are now supported without any feature flags and on stable.

- More implementations of `Arbitrary` are supported for `alloc` + `no_std` users.

- `size_range` now accepts inclusive ranges of form `low..=high` and `..=high`.
  Thus, you can construct a `vec` strategy as: `vec(elt_strategy, low..=high)`
  and `vec(elt_strategy, ..=high)`. This also applies to other functions
  accepting `Into<SizeRange>`.

- `..= high` is now a valid strategy. Please note that `..= 1` will naturally
  include numbers lower than `0` for sized types.

- `low..=high` is also a valid strategy.

- `Arbitrary` is implemented for `RangeInclusive<Idx>`, `RangeToInclusive`,
  and `DecodeUtf16` on stable.

- Bitset strategies and `subsequence` now accept all range syntaxes.

### Bug Fixes

- Fix a race condition where a test failing due to running ever so slightly
  over the set timeout could cause the test harness to converge to the
  incorrect failing value, a non-failing value, or panic.

### Deprecations

- The type alias `ValueFor<S>` is now deprecated and will be removed in
  version 0.9. You should just use `S::Value` instead.

### Breaking changes

- A minimum version of 1.27 of Rust is now required.

- `regex-syntax` version 0.6 is now used.

- `rand` version 0.5 is now used.

- As a consequence, the `FailurePersistence` trait will now use `[u8; 16]` seeds
  instead of `[u32; 4]`. However, the stored failure persistence files using
  the default `FileFailurePersistence` will still use `[u32; 4]` so your old
  failure persistence files should still work.

- The RNG used by proptest has been changed to a PRNG `TestRng` which proptest
  exposes. This is currently a simple new-type wrapper around `XorShiftRng`.
  In the future, this will give us more freedom to make changes without breakage.

- The feature flag `i128_support` has been removed. The features it added are
  now always supported.

- The associated type `Value` of `Strategy` has been renamed to `Tree`.
  A new associated type `Value` has been added to `Strategy` which always refers
  to the same type as `<S::Tree as ValueTree>::Value` for some strategy `S`.
  This change allows you to write `-> impl Strategy<Value = T>` for functions
  returning a `Strategy` generating `T`s. This is more ergonomic to use than
  `-> impl Strategy<Value = impl ValueTree<Value = T>>`.

- The method `new_value` in `Strategy` has been renamed to `new_tree` to mirror
  the renaming of `Value` to `Tree`.

- As a consequence change, the associated type `ValueTree` has been removed from
  `Arbitrary`.

- The methods `run` and `run_one` on `TestRunner` now takes a function-under-test
  that accepts the generated type by value instead of by reference instead.
  This means that you don't need to write `ref value in my_strategy` and can
  write `value in my_strategy` instead even if `typeof(value)` doesn't implement
  `Copy`. This is also a step in the direction of allowing strategies to generate
  references when generic associated types (GATs) land.
  However, `ref value in my_strategy` will still be accepted, so not a lot of
  breakage should come of this if you've used `proptest! { .. }`.

- `prop_compose!` no longer applies `.boxed()` to the strategy produced.
  Therefore, `-> BoxedStrategy<T>` is no longer the correct type.
  The new return type is `-> impl Strategy<Value = T>`.
  If you want the old behaviour, you can use `.boxed()` yourself.

- `Arbitrary` for `SizeRange` changed its associated type to use `RangeInclusive`.
  Same applies for `CString`.

- Many APIs now use `impl Trait` in argument position, which could affect code
  using turbofishes to specify types explicitly.

- `char` APIs which formerly represented a range as `(start, end)` now require
  `start..=end`.

### Nightly-only breakage

- As `std::io::{Chars, CharsError}` have been deprecated on nightly,
  their `Arbitrary` implementations have been removed.

## 0.7.2

### Bug Fixes

- Fix that `bool` would not shrink correctly, leading to hangs when tests
  taking `bool` parameters would fail in certain circumstances.

## 0.7.1

### New Additions

- It is now possible to run test cases in sub-processes. This allows using
  proptest to test functions which may cause the test process to terminate
  abruptly, such as by calling `abort()` or even suffering a segmentation
  fault. This requires the "fork" feature, enabled by default.

- Added support for setting a timeout which applies on a per-test-case (i.e.,
  single input rather than the whole test) basis. This allows using proptest to
  find inputs which cause code to get stuck in infinite loops or exhibit other
  pathological performance behaviour. This requires the "timeout" feature (and
  transitively, the "fork" feature), enabled by default.

See also [the documentation](README.md#forking-and-timeouts) for these
features.

### Bug Fixes

- Fix that failure persistence file would be written to the incorrect location
  in projects using workspaces. See
  [#24](https://github.com/AltSysrq/proptest/issues/24) for more details and
  instructions on how to migrate any persistence files that had been written to
  the wrong location.

- Fix a case where `any::<ArgsOs>()` or `any::<VarsOs>()` could panic on
  Windows.

### Nightly-only breakage

- Support for the `hashmap_core` crate is removed pending
  https://github.com/Amanieu/hashmap_core/issues/3.

## 0.7.0

### Potential Breaking Changes

- The persistence system has been refactored to allow for
  non-file-system based persistence. `FailurePersistence`
  is now a trait, and the prior file-based enum which fulfilled
  that purpose is now called `FileFailurePersistence` and implements
  the generic trait. The default behavior has not changed.

- Reflecting the change to persistence, `Config.failure_persistence`
  is now of type `Option<Box<FailurePersistence>>`.

- The `source_file` used as an optional reference point to the location of the
  calling test is now tracked on the `Config` struct rather than the
  `TestRunner`.

### New Additions

- Experimental support on nightly for working in `#![no_std]` environments has
  been added. To use it, one must disable the default-features for proptest and
  use the new "alloc" and "nightly" features. Currently access to a heap
  allocator is still required.

## 0.6.0

### Potential Breaking Changes

- There is a small change of breakage if you've relied on `Recursive` using an
  `Arc<BoxedStrategy<T>>` as `Recursive` now internally uses `BoxedStrategy<T>`
  instead as well as expecting a `Fn(BoxedStrategy<T>) -> R` instead of
  `Fn(Arc<BoxedStrategy<T>>) -> R`. In addition, the type of recursive
  strategies has changed from `Recursive<BoxedStrategy<T>, F>` to just
  `Recursive<T, F>`.

### Minor changes

- Reduced indirections and heap allocations inside `Recursive<T, F>` somewhat.

- `BoxedStrategy<T>` and `SBoxedStrategy<T>` now use `Arc` internally instead of
  using `Box`. While this has marginal overhead, it also reduces the overhead
  in `Recursive<T, F>`. The upside to this change is also that you can very
  cheaply clone strategies.

- `Filter` is marginally faster.

### Bug Fixes

- Removed `impl Arbitrary for LocalKeyState` since `LocalKeyState` no longer
  exists in the nightly compiler.

- Unstable features compile on latest nightly again.

## 0.5.1

### New Additions

- `proptest::strategy::Union` and `proptest::strategy::TupleUnion` now work
  with weighted strategies even if the sum of the weights overflows a `u32`.

- Added `SIGNALING_NAN` strategy to generate signalling NaNs if supported by
  the platform. Note that this is _not_ included in `ANY`.

### Bug Fixes

- Fixed values produced via `prop_recursive()` not shrinking from the recursive
  to the non-recursive case.

- Fix that `QUIET_NAN` would generate signalling NaNs on most platforms on Rust
  1.24.0 and later.

## 0.5.0

### Potential Breaking Changes

- There is a small chance of breakage if you've relied on the constraints put
  on type inference by the closure in `leaf.prop_recursive(..)` having a fixed
  output type. The output type is now any strategy that generates the same type
  as `leaf`. This change is intended to make working with recursive types a bit
  easier as you no longer have to use `.boxed()` inside the closure you pass to
  `.prop_recursive(..)`.

- There is a small chance of breakage wrt. type inference due to the
  introduction of `SizeRange`.

- There is a small chance of breakage wrt. type inference due to the
  introduction of `Probability`.

- `BoxedStrategy` and `SBoxedStrategy` are now newtypes instead of being type
  aliases. You will only experience breaking changes if you've directly
  used `.boxed()` and not `(S)BoxedStrategy<T>` but rather
  `Box<Strategy<Value = Box<ValueTree<Value = T>>>>`. The probability of
  breakage is very small, but still possible. The benefit of this change
  is that calling `.boxed()` or `.sboxed()` twice only boxes once. This can
  happen in situations where you have functions `Strategy -> BoxedStrategy` or
  with code generation.

- `proptest::char::ANY` has been removed. Any remaining uses must be replaced
  by `proptest::char::any()`.

- `proptest::strategy::Singleton` has been removed. Any remaining uses must be
  replaced by `proptest::strategy::Just`.

### New Additions

- Proptest now has an `Arbitrary` trait in `proptest::arbitrary` and re-exported
  in the `proptest::prelude`. `Arbitrary` has also been `impl`emented for most
  of the standard library. The trait provides a mechanism to define a canonical
  `Strategy` for a given type just like `Arbitrary` in Haskell's QuickCheck.
  Deriving for this trait will also be provided soon in the crate
  `proptest_derive`. To use the canonical strategy for a certain type `T`,
  you can simply use `any::<T>()`. This is the major new addition of this release.

- The `any_with`, `arbitrary`, `arbitrary_with` free functions in
  the module `proptest::arbitrary`.

- The `ArbitraryF1` and `ArbitraryF2` traits in `proptest::arbitrary::functor`.
  These are "higher order" `Arbitrary` traits that correspond to the `Arbitrary1`
  and `Arbitrary2` type classes in Haskell's QuickCheck. They are mainly provided
  to support a common set of container-like types in custom deriving self-recursive
  types in  `proptest_derive`. More on this later releases.

- The strategies in `proptest::option` and `proptest::result` now accept a type
  `Probability` which is a wrapper around `f64`. Convertions from types such as
  `f64` are provided to make the interface ergonomic to use. Users may also use
  the `proptest::option::prob` function to explicitly construct the type.

- The strategies in `proptest::collections` now accept a type `SizeRange`
  which is a wrapper around `Range<usize>`. Convertions from types
  such as `usize` and `Range<usize>` are provided to make the interface
  ergonomic to use. Users may also use the `proptest::collections::size_bounds`
  function to explicitly construct the type.

- A `.prop_map_into()` operation on all strategies that map
  using `Into<OutputType>`. This is a clerarer and cheaper
  operation than using `.prop_map(OutputType::from)`.

- A nonshrinking `LazyJust` strategy that can be used instead of `Just` when you
  have non-`Clone` types.

- Anything that can be coerced to `fn() -> T` where `T: Debug` is a `Strategy`
  where `ValueFor<fn() -> T> == T`. This is intended to make it easier to reuse
  proptest for unit tests with manual input space partition where `fn() -> T`
  provides fixtures.

### Minor changes

- Relaxed the constraints of `btree_map` removing `'static`.

- Reduced the heap allocation inside `Recursive` somewhat.

## 0.4.2

### Bug Fixes

- The `unstable` feature now works again.

## 0.4.1

### New Additions

- The `proptest::num::f32` and `proptest::num::f64` modules now have additional
  constants (e.g., `POSITIVE`, `SUBNORMAL`, `INFINITE`) which can be used to
  generate subsets of the floating-point domain by class and sign.

### Bug Fixes

- `proptest::num::f32::ANY` and `proptest::num::f64::ANY` now actually produce
  arbitrary values. Previously, they had the same effect as `0.0..1.0`. While
  this fix is a very substantial change in behaviour, it was not considered a
  breaking change since (a) the new behaviour is consistent with the
  documentation and expectations, (b) it's quite unlikely anyone was depending
  on the old behaviour since anyone who wanted that range would have written it
  out, and (c) Proptest isn't generally a transitive dependency so the chance
  of this update happening "by surprise" is low.

## 0.4.0

### Deprecations and Potential Breaking Changes

- `proptest::char::ANY` replaced with `proptest::char::any()`.
  `proptest::char::ANY` is present but deprecated, and will be removed in
  proptest 0.5.0.

- Instead of returning `-> Result<Self::Value, String>`, strategies are
  expected to return `-> Result<Self::Value, Reason>` instead. `Reason` reduces
  the amount of heap allocations, especially for `.prop_filter(..)` where you
  may now also pass in `&'static str`. You will only experience breaks if
  you've written your own strategy types or if you've used
  `TestCaseError::Reject` or `TestCaseError::Fail` explicitly.

- Update of externally-visible crate `rand` to `0.4.2`.

### New Additions

- Added `proptest::test_runner::Reason` which allows you to avoid heap
  allocation in some places and may be used to make the API richer in the
  future without incurring more breaking changes.

- Added a type alias `proptest::strategy::NewTree<S>` where `S: Strategy`
  defined as: `type NewTree<S> = Result<<S as Strategy>::Value, Rejection>`.

## 0.3.4

### Bug Fixes

- Cases where `file!()` returns a relative path, such as on Windows, are now
  handled more reasonably. See
  [#24](https://github.com/AltSysrq/proptest/issues/24) for more details and
  instructions on how to migrate any persistence files that had been written to
  the wrong location.

## 0.3.3

Boxing Day Special

### New Additions

- Added support for `i128` and `u128`. Since this is an unstable feature in
  Rust, this is hidden behind the feature `unstable` which you have to
  explicitly opt into in your `Cargo.toml` file.

- Failing case persistence. By default, when a test fails, Proptest will now
  save the seed for the failing test to a file, and later runs will test the
  persisted failing cases before generating new ones.

- Added `UniformArrayStrategy` and helper functions to simplify generating
  homogeneous arrays with non-`Copy` inner strategies.

- Trait `rand::Rng` and struct `rand::XorShiftRng` are now included in
  `proptest::prelude`.

### Bug Fixes

- Fix a case where certain combinations of strategies, like two
  `prop_shuffle()`s in close proximity, could result in low-quality randomness.

## 0.3.2

### New Additions

- Added `SampledBitSetStrategy` to generate bit sets based on size
  distribution.

- Added `Strategy::sboxed()` and `SBoxedStrategy` to make `Send + Sync` boxed
  strategies.

- `RegexGeneratorStrategy` is now `Send` and `Sync`.

- Added a type alias `ValueFor<S>` where `S: Strategy`. This is a shorter way
  to refer to: `<<S as Strategy>::Value as ValueTree>::Value`.

- Added a type alias `type W<T> = (u32, T)` for a weighted strategy `T` in the
  context of union strategies.

- `TestRunner` now implements `Default`.

- Added `Config::with_cases(number_of_cases: u32) -> Config` for simpler
  construction of a `Config` that only differs by the number of test cases.

- All default fields of `Config` can now be overridden by setting environment
  variables. See the docs of that struct for more details.

- Bumped dependency `rand = "0.3.18"`.

- Added `proptest::sample::subsequence` which returns a strategy generating
  subsequences, of the source `Vec`, with a size within the given `Range`.

- Added `proptest::sample::select` which returns a strategy selecting exactly
  one value from another collection.

- Added `prop_perturb` strategy combinator.

- Added `strategy::check_strategy_sanity()` function to do sanity checks on the
  shrinking implementation of a strategy.

- Added `prop_shuffle` strategy combinator.

- Added `strategy::Fuse` adaptor.

### Bug Fixes

- Fix bug where `Vec`, array and tuple shrinking could corrupt the state of
  their inner values, for example leading to out-of-range integers.

- Fix bug where `Flatten` (a.k.a. the `prop_flat_map` combinator) could fail to
  converge to a failing test case during shrinking.

- Fix `TupleUnion` sometimes panicking during shrinking if there were more than
  two choices.

## 0.3.1

### New Additions

- Added `CharStrategy::new_borrowed`.

## 0.3.0

### New Additions

- `Union` now supports weighting via `Union::new_weighted`. Corresponding
  syntax to specify weights is also available in `prop_oneof!`.

- Added `TupleUnion`, which works like `Union` but permits doing static
  dispatch even with heterogeneous delegate strategies.

- `prop_oneof!` is smarter about how it combines the input strategies.

- Added `option` module to generate weighted or unweighted `Option` types.

- Added `result` module to generate weighted or unweighted `Result` types.

- All `bits` submodules now have a `masked` function to create a strategy for
  generating subsets of an arbitrary bitmask.

### Potential Breaking Changes

- `Union::new` now has a generic argument type which could impact type
  inference.

- The concrete types produced by `prop_oneof!` have changed.

- API functions which used to return `BoxedStrategy` now return a specific
  type.

- `BitSetStrategy<T>` is no longer `Copy` for non-`Copy` types `T` nor `Debug`
  for non-`Debug` types `T`.

- `BitSetLike::max` has been renamed to `BitSetLike::len`.

## 0.2.1

### New Additions

- Added `prop_assert!` macro family to assert without panicking, for quieter
  test failure modes.

- New `prelude` module for easier importing of important things.

- Renamed `Singleton` to `Just`. (The old name is still available.)

- Failure messages produced by `proptest!` are now much more readable.

- Added in-depth tutorial.

## 0.2.0

### Breaking Changes

- `Strategy` now requires `std::fmt::Debug`.

### New Additions

- `Strategy` now has a family of `prop_flat_map()` combinators for producing
  dynamic and higher-order strategies.

- `Strategy` has a `prop_recursive()` combinator which allows generating
  recursive structures.

- Added `proptest::bool::weighted()` to pull booleans from a weighted
  distribution.

- New `prop_oneof!` macro makes it easier to select from one of several
  strategies.

- New `prop_compose!` macro to simplify writing most types of custom
  strategies.

## 0.1.1

### New Additions

Add `strategy::NoShrink`, `Strategy::no_shrink()`.<|MERGE_RESOLUTION|>--- conflicted
+++ resolved
@@ -1,12 +1,14 @@
 ## Unreleased
 
-<<<<<<< HEAD
 ### New Features
 
 - Enabling the `hardware-rng` optional depndency (disabled by default) allows
   obtaining non-deterministic random seeds even in `no_std` environments
   provided the architecture is x86 or AMD64.
 
+- Added missing `?Sized` bound to `B` on the implementation of
+  `Arbitrary` for `std::borrow::Cow<'_, B>`.
+
 ### Breaking Changes
 
 - The version of the `rand` crate has been increased to 0.7.
@@ -37,12 +39,8 @@
 ### Bug Fixes
 
 - Fixed a Rust future-compatibility issue (https://github.com/rust-lang/rust/pull/65819).
-=======
-### New Additions
-
-- Added missing `?Sized` bound to `B` on the implementation of
-  `Arbitrary` for `std::borrow::Cow<'_, B>`.
->>>>>>> 9ae79023
+
+### New Additions
 
 ## 0.9.4
 
