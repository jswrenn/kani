--- conflicted
+++ resolved
@@ -167,8 +167,6 @@
     /// for more information on how it may be used for persistence.
     pub source_file: Option<&'static str>,
 
-<<<<<<< HEAD
-=======
     /// The fully-qualified name of the test being run, as would be passed to
     /// the test executable to run just that test.
     ///
@@ -210,7 +208,6 @@
     #[cfg(feature = "timeout")]
     pub timeout: u32,
 
->>>>>>> 9a8c3033
     // Needs to be public so FRU syntax can be used.
     #[doc(hidden)]
     pub _non_exhaustive: (),
