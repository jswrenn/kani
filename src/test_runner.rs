--- conflicted
+++ resolved
@@ -404,15 +404,10 @@
     rng: XorShiftRng,
     flat_map_regens: Arc<AtomicUsize>,
 
-<<<<<<< HEAD
-    local_reject_detail: BTreeMap<String, u32>,
-    global_reject_detail: BTreeMap<String, u32>,
-
-    source_file: Option<Cow<'static, Path>>,
-=======
     local_reject_detail: RejectionDetail,
     global_reject_detail: RejectionDetail,
->>>>>>> d01fd14d
+
+    source_file: Option<Cow<'static, Path>>,
 }
 
 impl fmt::Debug for TestRunner {
@@ -455,7 +450,6 @@
     }
 }
 
-<<<<<<< HEAD
 lazy_static! {
     /// Used to guard access to the persistence file(s) so that a single
     /// process will not step on its own toes.
@@ -573,7 +567,9 @@
                 "proptest: Saving this and future failures in {}",
                 path.display());
         }
-=======
+    }
+}
+
 fn panic_guard<V, F>(case: &V, test: &F) -> TestCaseResult
 where
     F: Fn(&V) -> TestCaseResult
@@ -585,7 +581,6 @@
                 .or_else(|what| what.downcast::<String>().map(|b| reject(*b)))
                 .or_else(|what| what.downcast::<Box<str>>().map(|b| reject(*b)))
                 .unwrap_or_else(|_| reject("<unknown panic value>"))),
->>>>>>> d01fd14d
     }
 }
 
@@ -745,27 +740,18 @@
         for persisted_seed in load_persisted_failures(persist_path.as_ref())
         {
             self.rng = XorShiftRng::from_seed(persisted_seed);
-            self.gen_and_run_case(strategy, &f)?;
+            self.gen_and_run_case(strategy, &test)?;
         }
         self.rng = old_rng;
 
         while self.successes < self.config.cases {
-<<<<<<< HEAD
             // Generate a new seed and make an RNG from that so that we know
             // what seed to persist if this case fails.
             let seed = self.new_rng_seed();
             self.rng = XorShiftRng::from_seed(seed);
-            let result = self.gen_and_run_case(strategy, &f);
+            let result = self.gen_and_run_case(strategy, &test);
             if let Err(TestError::Fail(_, ref value)) = result {
                 save_persisted_failure(persist_path.as_ref(), seed, value);
-=======
-            let case = match strategy.new_value(self) {
-                Ok(v) => v,
-                Err(msg) => return Err(TestError::Abort(msg)),
-            };
-            if self.run_one(case, &test)? {
-                self.successes += 1;
->>>>>>> d01fd14d
             }
 
             let _ = result?;
@@ -1052,7 +1038,7 @@
                 if v.0 < max/2 {
                     Ok(())
                 } else {
-                    Err(TestCaseError::Fail("too big".to_owned()))
+                    Err(TestCaseError::Fail("too big".into()))
                 }
             }).err().expect("didn't fail?")
         };
@@ -1062,7 +1048,7 @@
                 if v.0 >= max/2 {
                     Ok(())
                 } else {
-                    Err(TestCaseError::Fail("too small".to_owned()))
+                    Err(TestCaseError::Fail("too small".into()))
                 }
             }).err().expect("didn't fail?")
         };
@@ -1072,7 +1058,7 @@
                 if v.0 < max/2 {
                     Ok(())
                 } else {
-                    Err(TestCaseError::Fail("too big".to_owned()))
+                    Err(TestCaseError::Fail("too big".into()))
                 }
             }).err().expect("didn't fail?")
         };
@@ -1082,7 +1068,7 @@
                 if v.0 >= max/2 {
                     Ok(())
                 } else {
-                    Err(TestCaseError::Fail("too small".to_owned()))
+                    Err(TestCaseError::Fail("too small".into()))
                 }
             }).err().expect("didn't fail?")
         };
